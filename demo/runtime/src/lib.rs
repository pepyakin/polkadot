// Copyright 2017 Parity Technologies (UK) Ltd.
// This file is part of Substrate Demo.

// Substrate Demo is free software: you can redistribute it and/or modify
// it under the terms of the GNU General Public License as published by
// the Free Software Foundation, either version 3 of the License, or
// (at your option) any later version.

// Substrate Demo is distributed in the hope that it will be useful,
// but WITHOUT ANY WARRANTY; without even the implied warranty of
// MERCHANTABILITY or FITNESS FOR A PARTICULAR PURPOSE.  See the
// GNU General Public License for more details.

// You should have received a copy of the GNU General Public License
// along with Substrate Demo.  If not, see <http://www.gnu.org/licenses/>.

//! The Substrate Demo runtime. This can be compiled with ``#[no_std]`, ready for Wasm.

#![cfg_attr(not(feature = "std"), no_std)]

#[allow(unused_imports)] #[macro_use] extern crate substrate_runtime_std as rstd;
#[macro_use] extern crate substrate_runtime_io as runtime_io;
<<<<<<< HEAD
extern crate substrate_runtime_support as runtime_support;
extern crate substrate_runtime_sandbox as runtime_sandbox;
#[cfg(all(feature = "std", test))] extern crate substrate_keyring as keyring;
=======
#[macro_use] extern crate substrate_runtime_support as runtime_support;
#[cfg(any(feature = "std", test))] extern crate substrate_keyring as keyring;

#[cfg(feature = "std")] #[macro_use] extern crate serde_derive;
#[cfg(feature = "std")] extern crate serde;
>>>>>>> 3d469484

#[cfg(feature = "std")] extern crate rustc_hex;

extern crate substrate_codec as codec;
#[cfg(feature = "std")] #[macro_use] extern crate substrate_primitives as primitives;
extern crate demo_primitives;

#[cfg(test)] #[macro_use] extern crate hex_literal;

extern crate integer_sqrt;

#[macro_use] pub mod dispatch;

pub mod safe_mix;
pub mod block;
pub mod transaction;
pub mod runtime;
pub mod api;

#[cfg(feature = "std")] pub mod genesismap;<|MERGE_RESOLUTION|>--- conflicted
+++ resolved
@@ -20,17 +20,12 @@
 
 #[allow(unused_imports)] #[macro_use] extern crate substrate_runtime_std as rstd;
 #[macro_use] extern crate substrate_runtime_io as runtime_io;
-<<<<<<< HEAD
-extern crate substrate_runtime_support as runtime_support;
-extern crate substrate_runtime_sandbox as runtime_sandbox;
-#[cfg(all(feature = "std", test))] extern crate substrate_keyring as keyring;
-=======
 #[macro_use] extern crate substrate_runtime_support as runtime_support;
 #[cfg(any(feature = "std", test))] extern crate substrate_keyring as keyring;
+extern crate substrate_runtime_sandbox as runtime_sandbox;
 
 #[cfg(feature = "std")] #[macro_use] extern crate serde_derive;
 #[cfg(feature = "std")] extern crate serde;
->>>>>>> 3d469484
 
 #[cfg(feature = "std")] extern crate rustc_hex;
 
