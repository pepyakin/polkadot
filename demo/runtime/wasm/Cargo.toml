[package]
name = "demo-runtime"
version = "0.1.0"
authors = ["Parity Technologies <admin@parity.io>"]

[lib]
crate-type = ["cdylib"]

[dependencies]
substrate-codec = { path = "../../../substrate/codec", default-features = false }
substrate-runtime-std = { path = "../../../substrate/runtime-std", default-features = false }
substrate-runtime-io = { path = "../../../substrate/runtime-io", default-features = false }
substrate-runtime-support = { path = "../../../substrate/runtime-support", default-features = false }
substrate-runtime-sandbox = { path = "../../../substrate/runtime-sandbox", default-features = false }
substrate-primitives = { path = "../../../substrate/primitives", default-features = false }
demo-primitives = { path = "../../primitives", default-features = false }
<<<<<<< HEAD
# integer-sqrt = "0.1.0"
integer-sqrt = { path = "/Users/pepyakin/dev/etc/integer-sqrt-rs", default-features = false }

=======
integer-sqrt = { git = "https://github.com/paritytech/integer-sqrt-rs.git", branch = "master" }
>>>>>>> 3d469484

[features]
default = []
std = [
	"substrate-codec/std",
	"substrate-runtime-io/std",
	"substrate-runtime-std/std",
	"substrate-runtime-support/std",
	"substrate-primitives/std",
	"demo-primitives/std",
]

[profile.release]
panic = "abort"
lto = true

[workspace]
members = []<|MERGE_RESOLUTION|>--- conflicted
+++ resolved
@@ -14,13 +14,7 @@
 substrate-runtime-sandbox = { path = "../../../substrate/runtime-sandbox", default-features = false }
 substrate-primitives = { path = "../../../substrate/primitives", default-features = false }
 demo-primitives = { path = "../../primitives", default-features = false }
-<<<<<<< HEAD
-# integer-sqrt = "0.1.0"
-integer-sqrt = { path = "/Users/pepyakin/dev/etc/integer-sqrt-rs", default-features = false }
-
-=======
 integer-sqrt = { git = "https://github.com/paritytech/integer-sqrt-rs.git", branch = "master" }
->>>>>>> 3d469484
 
 [features]
 default = []
